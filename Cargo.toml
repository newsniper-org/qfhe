--- conflicted
+++ resolved
@@ -14,11 +14,7 @@
 cbindgen = "0.29.0"
 
 [dependencies]
-<<<<<<< HEAD
 crypto-bigint = { version = "0.6.1", features = ["alloc", "rand_core"] }
-=======
-crypto-bigint = { version = "0.6.1", features = ["alloc", "rand_core", "zeroize"] }
->>>>>>> a77b88d4
 rand = "0.9.2"
 rand_distr = { version = "0.5.1", features = ["std_math"] }
 rayon = "1.10.0"